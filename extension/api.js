--- conflicted
+++ resolved
@@ -20,11 +20,7 @@
 const DISABLE_HOURS = 48;
 const MAX_DISABLED_PI = 5;
 const PREF_MONITOR_DATA = "extensions.proxyMonitor";
-<<<<<<< HEAD
 const PREF_PROXY_FAILOVER = "network.proxy.failover_direct";
-const BECONSERVATIVE_SUPPORTED = Services.vc.compare(Services.appinfo.version, "93.0a1") >= 0;
-=======
->>>>>>> e032b115
 
 function hoursSince(dt2, dt1 = Date.now()) {
   var diff = (dt2 - dt1) / 1000;
