
const { Services } = ChromeUtils.import("resource://gre/modules/Services.jsm");
const { XPCOMUtils } = ChromeUtils.import(
  "resource://gre/modules/XPCOMUtils.jsm"
);
XPCOMUtils.defineLazyGlobalGetters(this, ["ChannelWrapper", "WebExtensionPolicy"]);
XPCOMUtils.defineLazyServiceGetter(
  this,
  "ProxyService",
  "@mozilla.org/network/protocol-proxy-service;1",
  "nsIProtocolProxyService"
);
ChromeUtils.defineModuleGetter(
  this,
  "AddonManager",
  "resource://gre/modules/AddonManager.jsm"
);
const { Utils } = ChromeUtils.import(
  "resource://services-settings/Utils.jsm"
);

const PROXY_DIRECT = "direct";
const DISABLE_HOURS = 48;
const MAX_DISABLED_PI = 5;
const PREF_MONITOR_DATA = "extensions.proxyMonitor";
const PREF_PROXY_FAILOVER = "network.proxy.failover_direct";
const BECONSERVATIVE_SUPPORTED = Services.vc.compare(Services.appinfo.version, "93.0a1") >= 0;

const REMOTE_SERVICES_ERROR = "remote-settings:sync-error"
const CONTENT_SERVICES = new Map([
  ["remote-settings", Utils.SERVER_URL],
]);

function hoursSince(dt2, dt1 = Date.now()) {
  var diff = (dt2 - dt1) / 1000;
  diff /= (60 * 60);
  return Math.abs(Math.round(diff));
}

const DEBUG_LOG=1
function log(msg) {
  if (DEBUG_LOG) {
    console.log(`proxy-monitor: ${msg}`);
  }
}

/**
 * Watch for notifications from services where content failures such as a
 * content signature failure.
 * 
 * If we have these failures, a following request will bypass proxies.
 */
const ContentMonitor = {
  contentErrors: new Map(),

  startup() {
    Services.obs.addObserver(this, REMOTE_SERVICES_ERROR);
  },

  shutdown() {
    Services.obs.removeObserver(this, REMOTE_SERVICES_ERROR);
  },

  observe (subject, topic, data) {
    switch (topic) {
      case REMOTE_SERVICES_ERROR:
        let e = subject.wrappedJSObject.error;
        if (e.name.includes("SignatureError")) {
          this.contentErrors.set("remote-settings", Date.now());
        }
        break;
      case  "remote-settings:changes-poll-end":
        // If we expand the covered services this will change, but for
        // now, we just clear the content errors when we have a success.
        this.contentErrors = new Map();
      default:
        break;
    }
  },
  
  checkErrors(url) {
    // If we have content errors, bypass proxy.  We wont have any specific proxyInfo data
    // for content errors since they happen after a request is finished.
    for (let [source, timestamp] of this.contentErrors) {
      let baseUrl = CONTENT_SERVICES.get(source);
      if (baseUrl && url.startsWith(baseUrl)) {
        let old = hoursSince(timestamp) >= DISABLE_HOURS;
        if (!old) {
          return true;
        }
        this.contentErrors.delete(source);
        break;
      }
    }
    return false;
  }
}

/**
 * ProxyMonitor monitors system and protected requests for failures
 * due to bad or unavailable proxy configurations.
 * 
 * In a system with multiple layers of proxy configuration, if there is a 
 * failing proxy we try to remove just that confuration from the chain.  However if 
 * we get too many failures, we'll make a direct connection the top "proxy".
 * 
 * 1. Any proxied system request without a direct failover will have one added.
 * 
 * 2. If a proxied system request fails, the proxy configuration in use will
 * be disabled.  On later requests, disabled proxies are removed from the proxy chain.
 * Disabled proxy configurations remain disabled for 48 hours to allow any necessary
 * requests to operate for a period of time.
 * 
 * 3. If too many proxy configurations get disabled, we make a direct config first 
 * with failover to other proxy configurations.  This state remains for 48 hours.
 * 
 * 4. If we've removed all proxies we make a direct config first and failover to 
 * the other proxy configurations.
 * 
 * If we've disabled proxies, we continue to watch the requests for failures in
 * "direct" connection mode.  If we continue to fail with direct connections,
 * we fall back to allowing proxies again.
 */
const ProxyMonitor = {
  started: false,
  errors: new Map(),
  disabledTime: 0,

  newDirectProxyInfo() {
    return ProxyService.newProxyInfo(
      PROXY_DIRECT, "", 0, "", "", 0, 0, null
    );
  },

  async applyFilter(channel, defaultProxyInfo, proxyFilter) {
    let proxyInfo = defaultProxyInfo;
    // onProxyFilterResult must be called, so we wrap in a try/finally.
    try {
      if (!proxyInfo) {
        // If no proxy is in use, exit early.
        return;
      }
      // If this is not a system request we will allow existing
      // proxy behavior.
      let isSystem = BECONSERVATIVE_SUPPORTED
        ? channel.QueryInterface(Ci.nsIHttpChannelInternal)?.beConservative 
        : channel.loadInfo?.loadingPrincipal?.isSystemPrincipal
      if (!isSystem) {
        return;
      }

      // Proxies are configured so we want to monitor for non-connection errors 
      // such as invalid proxy servers.  We also monitor for direct connection 
      // failures if we end up pruning all proxies below.
      let wrapper = ChannelWrapper.get(channel);
      wrapper.addEventListener("error", this);
      wrapper.addEventListener("start", this);

<<<<<<< HEAD
      // If we've received invalid signatures, we'll go direct until there is a successful
      // content request.  The directFailure logic above will retry proxies on occasion to
      // prevent permenant failure if the system network requires proxy to get out.
      if (ContentMonitor.checkErrors(wrapper.finalURL)) {
        log(`content signature failures, remove proxies and try direct rid ${wrapper.id}`);
        proxyInfo = null;
        return;
      }

      // If we have to many proxyInfo objects disabled we simply bypass proxy
      // entirely.
=======
      // If we have to many proxyInfo objects disabled we try direct first and
      // failover to the proxy config.
>>>>>>> bdf95004
      if (this.tooManyFailures()) {
        log(`too many proxy config failures, prepend direct rid ${wrapper.id}`);
        // A lot of failures are happening, prepend a direct proxy. If direct connections
        // fail, the configured proxies will act as failover.
        proxyInfo = this.newDirectProxyInfo();
        proxyInfo.failoverProxy = defaultProxyInfo;
        return;
      }
      this.dumpProxies(proxyInfo, `starting proxyInfo rid ${wrapper.id}`);

      let enabledProxies = this.pruneProxyInfo(proxyInfo);
      if (!enabledProxies.length) {
        // No proxies are left enabled, prepend a direct proxy. If direct connections
        // fail, the configured proxies will act as failover.  In this case the
        // defaultProxyInfo chain was not changed.
        log(`all proxies disabled, prepend direct`);
        proxyInfo = this.newDirectProxyInfo();
        proxyInfo.failoverProxy = defaultProxyInfo;
        return;
      }
  
      proxyInfo = enabledProxies[0];
      let lastFailover = enabledProxies.pop();

      if (lastFailover.failoverProxy || lastFailover.type != PROXY_DIRECT) {
        // Ensure there is always a direct failover for our critical requests.  This
        // catches connection failures such as those to non-existant or non-http ports.
        // The "error" handler added above catches http connections that are not proxy servers.
        lastFailover.failoverProxy = this.newDirectProxyInfo();
        log(`direct failover added to proxy chain rid ${wrapper.id}`);
      }
      // A little debug output
      this.dumpProxies(proxyInfo, `pruned proxyInfo rid ${wrapper.id}`);
    } finally {
      // This must be called.
      proxyFilter.onProxyFilterResult(proxyInfo);
    }
  },

  // Verify the entire proxy failover chain is clean.  There may be multiple
  // sources for proxyInfo in the chain, so we remove any disabled entries
  // and continue to use configurations that have not yet failed.
  pruneProxyInfo(proxyInfo) {
    let enabledProxies = [];
    let pi = proxyInfo;
    while (pi) {
      if (!this.proxyDisabled(pi)) {
        enabledProxies.push(pi);
      }
      pi = pi.failoverProxy;
    }
    // Re-link the proxy chain.
    // failoverProxy cannot be set to undefined or null, we fixup the last failover
    // later with a direct failover if necessary.
    for (let i = 0; i < enabledProxies.length - 2; i++) {
      enabledProxies[i].failoverProxy = enabledProxies[i + 1];
    }
    return enabledProxies;
  },

  dumpProxies(proxyInfo, msg) {
    if (!DEBUG_LOG) {
      return;
    }
    log(msg);
    let pi = proxyInfo;
    while (pi) {
      log(`  ${pi.type}:${pi.host}:${pi.port}`);
      pi = pi.failoverProxy;
    }
  },

  tooManyFailures() {
    // If we have lots of PIs that are failing in a short period of time then
    // we back off proxy for a while.
    if (this.disabledTime && hoursSince(this.disabledTime) >= DISABLE_HOURS) {
      this.reset();
    }
    return !!this.disabledTime;
  },

  proxyDisabled(proxyInfo) {
    let key = this.getProxyInfoKey(proxyInfo);
    if (!key) {
      return false;
    }

    let err = this.errors.get(key);
    if (!err) {
      return false;
    }

    // We keep a proxy config disabled for 48 hours to give
    // our daily update checks time to complete again.
    if (hoursSince(err.time) >= DISABLE_HOURS) {
      this.errors.delete(key);
      return false;
    }

    // This is harsh, but these requests are too important.
    return true;
  },

  getProxyInfoKey(proxyInfo) {
    if (!proxyInfo || proxyInfo.type == PROXY_DIRECT) {
      return;
    }
    let { type, host, port } = proxyInfo;
    return `${type}:${host}:${port}`;
  },

  disableProxyInfo(proxyInfo) {
    this.dumpProxies(proxyInfo, "disableProxyInfo");
    let key = this.getProxyInfoKey(proxyInfo);
    if (!key) {
      log(`direct request failure`);
      return;
    }
    // remove old entries
    for (let [,err] of this.errors) {
      if (hoursSince(err.time) >= DISABLE_HOURS) {
        this.errors.delete(key);
        return false;
      }      
    }
    log(`disable ${key}`);
    this.errors.set(key, { time: Date.now() });
    // If lots of proxies have failed, we
    // disable all proxies for a while to ensure system
    // requests have the best oportunity to get
    // through.
    if (this.errors.size >= MAX_DISABLED_PI) {
      this.disabledTime = Date.now();
    }
  },

  enableProxyInfo(proxyInfo) {
    let key = this.getProxyInfoKey(proxyInfo);
    if (key && this.errors.has(key)) {
      log(`enable ${key}`);
      this.errors.delete(key);
    }
  },

  handleEvent(event) {
    let wrapper = event.currentTarget; // channel wrapper
    let { channel } = wrapper;
    if (!(channel instanceof Ci.nsIProxiedChannel)) {
      log(`got ${event.type} event but not a proxied channel`);
      return;
    }

    log(`request event ${event.type} rid ${wrapper.id} status ${wrapper.statusCode}`);
    switch (event.type) {
      case "error":
        this.disableProxyInfo(channel.proxyInfo);
        break;
      case "start":
        let status = wrapper.statusCode;
        if (status >= 200 && status < 400) {
          this.enableProxyInfo(channel.proxyInfo);
        }
        break;
    }
  },

  reset() {
    this.disabledTime = 0;
    this.errors = new Map();
  },

  store() {
    let data = JSON.stringify({
      disabledTime: this.disabledTime,
      errors: Array.from(this.errors),
    });
    Services.prefs.setStringPref(PREF_MONITOR_DATA, data);
  },

  restore() {
    let failovers = Services.prefs.getStringPref(PREF_MONITOR_DATA, null);
    if (failovers) {
      failovers = JSON.parse(failovers);
      this.disabledTime = failovers.disabledTime;
      this.errors = new Map(failovers.errors);
    }
  },

  startup() {
    if (this.started) {
      return;
    }
    // Register filter with a very high position, this will sort to the last filter called.
    ProxyService.registerChannelFilter(
      ProxyMonitor,
      Number.MAX_SAFE_INTEGER
    );
    this.started = true;
    this.restore();
    log("started");
  },

  shutdown() {
    if (!this.started) {
      return;
    }
    ProxyService.unregisterFilter(ProxyMonitor);
    this.started = false;
    this.store();
    log("stopped");
  }
}

/**
 * Listen for changes in addons and pref to start or stop the ProxyMonitor.
 */
const monitor = {
  startup() {
    if (this.failoverEnabled) {
      AddonManager.addAddonListener(this);
      if (this.hasProxyExtension()) {
        ProxyMonitor.startup();
        ContentMonitor.startup();
      }
    }
  },

  shutdown() {
    AddonManager.removeAddonListener(this);
    ProxyMonitor.shutdown();
    ContentMonitor.shutdown();
  },

  observe() {
    if (monitor.failoverEnabled) {
      monitor.startup();
    } else {
      monitor.shutdown();
    }
  },

  hasProxyExtension() {
    for (let policy of WebExtensionPolicy.getActiveExtensions()) {
      if (policy.hasPermission("proxy")) {
        return true;
      }
    }
    return false;
  },

  get failoverEnabled() {
    return Services.prefs.getBoolPref(PREF_PROXY_FAILOVER, true);
  },

  shouldMonitor(addon) {
    return addon.type == "extension" 
      && !addon.isSystem 
      && WebExtensionPolicy.getByID(addon.id).hasPermission("proxy");
  },

  onEnabled(addon) {
    if (this.shouldMonitor(addon)) {
      ProxyMonitor.startup();
    }
  },

  onDisabled(addon) {
    if (!this.hasProxyExtension()) {
      ProxyMonitor.shutdown();
    }
  },

  onInstalled(addon) {
    if (this.shouldMonitor(addon)) {
      ProxyMonitor.startup();
    }
  },

  onUninstalled(addon) {
    if (!this.hasProxyExtension()) {
      ProxyMonitor.shutdown();
    }
  },
};

this.failover = class extends ExtensionAPI {
  onStartup() {
    monitor.startup();
    Services.prefs.addObserver(PREF_PROXY_FAILOVER, monitor);
  }

  onShutdown() {
    monitor.shutdown();
    Services.prefs.removeObserver(PREF_PROXY_FAILOVER, monitor);
  }
};<|MERGE_RESOLUTION|>--- conflicted
+++ resolved
@@ -156,22 +156,17 @@
       wrapper.addEventListener("error", this);
       wrapper.addEventListener("start", this);
 
-<<<<<<< HEAD
-      // If we've received invalid signatures, we'll go direct until there is a successful
-      // content request.  The directFailure logic above will retry proxies on occasion to
-      // prevent permenant failure if the system network requires proxy to get out.
+      // If we've received invalid signatures, we'll go direct first until there is a successful
+      // content request.
       if (ContentMonitor.checkErrors(wrapper.finalURL)) {
         log(`content signature failures, remove proxies and try direct rid ${wrapper.id}`);
-        proxyInfo = null;
+        proxyInfo = this.newDirectProxyInfo();
+        proxyInfo.failoverProxy = defaultProxyInfo;
         return;
       }
 
-      // If we have to many proxyInfo objects disabled we simply bypass proxy
-      // entirely.
-=======
       // If we have to many proxyInfo objects disabled we try direct first and
       // failover to the proxy config.
->>>>>>> bdf95004
       if (this.tooManyFailures()) {
         log(`too many proxy config failures, prepend direct rid ${wrapper.id}`);
         // A lot of failures are happening, prepend a direct proxy. If direct connections
